--- conflicted
+++ resolved
@@ -10,14 +10,9 @@
 )
 
 type ServicePlanActor interface {
-<<<<<<< HEAD
 	UpdateAllPlansForService(string, bool) (bool, error)
-	UpdateSinglePlanForService(string, string, bool) (bool, error)
-=======
-	UpdateAllPlansForService(string) (bool, error)
 	UpdateSinglePlanForService(string, string, bool) (Access, error)
 	UpdatePlanAndOrgForService(string, string, string, bool) (Access, error)
->>>>>>> 464647e8
 }
 
 type Access int
@@ -57,11 +52,7 @@
 	service, err = actor.serviceBuilder.AttachPlansToService(service)
 	allPlansWerePublic := true
 	for _, plan := range service.Plans {
-<<<<<<< HEAD
-		planWasPublic, err := actor.updateSinglePlan(service, plan.Name, setPlanVisibility)
-=======
-		planAccess, err := actor.updateSinglePlan(service, plan.Name, true)
->>>>>>> 464647e8
+		planAccess, err := actor.updateSinglePlan(service, plan.Name, setPlanVisibility)
 		if err != nil {
 			return false, err
 		}
@@ -86,7 +77,7 @@
 		return Error, err
 	}
 
-	servicePlans, err = actor.serviceHandler.AttachOrgsToPlans(servicePlans)
+	servicePlans, err = actor.serviceBuilder.AttachOrgsToPlans(servicePlans)
 	if err != nil {
 		return Error, err
 	}
