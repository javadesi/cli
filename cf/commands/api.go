--- conflicted
+++ resolved
@@ -5,14 +5,8 @@
 	"strings"
 
 	"github.com/cloudfoundry/cli/cf"
-<<<<<<< HEAD
-	"github.com/cloudfoundry/cli/cf/api"
 	"github.com/cloudfoundry/cli/cf/commandregistry"
 	"github.com/cloudfoundry/cli/cf/configuration/coreconfig"
-=======
-	"github.com/cloudfoundry/cli/cf/command_registry"
-	"github.com/cloudfoundry/cli/cf/configuration/core_config"
->>>>>>> 13af6b2d
 	"github.com/cloudfoundry/cli/cf/errors"
 	. "github.com/cloudfoundry/cli/cf/i18n"
 	"github.com/cloudfoundry/cli/cf/requirements"
@@ -22,13 +16,8 @@
 
 type Api struct {
 	ui           terminal.UI
-<<<<<<< HEAD
-	endpointRepo api.EndpointRepository
+	endpointRepo coreconfig.EndpointRepository
 	config       coreconfig.ReadWriter
-=======
-	endpointRepo core_config.EndpointRepository
-	config       core_config.ReadWriter
->>>>>>> 13af6b2d
 }
 
 func init() {
@@ -99,7 +88,7 @@
 
 	cmd.config.SetSSLDisabled(skipSSL)
 
-	refresher := core_config.APIConfigRefresher{
+	refresher := coreconfig.APIConfigRefresher{
 		Endpoint:     endpoint,
 		EndpointRepo: cmd.endpointRepo,
 		Config:       cmd.config,
