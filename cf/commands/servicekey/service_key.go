--- conflicted
+++ resolved
@@ -60,29 +60,16 @@
 }
 
 func (cmd *ServiceKey) Run(c *cli.Context) {
-<<<<<<< HEAD
-	serviceInstance := cmd.serviceInstanceRequirement.GetServiceInstance()
-	serviceKeyName := c.Args()[1]
-
-	serviceKey, err := cmd.serviceKeyRepo.GetServiceKey(serviceInstance.Guid, serviceKeyName)
-=======
 	serviceInstanceName := c.Args()[0]
 	serviceKeyName := c.Args()[1]
 
 	serviceInstance, err := cmd.serviceRepo.FindInstanceByName(serviceInstanceName)
->>>>>>> e888b0a4
 	if err != nil {
 		cmd.ui.Failed(err.Error())
 		return
 	}
 
-<<<<<<< HEAD
-	if c.Bool("guid") {
-		cmd.ui.Say(serviceKey.Fields.Guid)
-	} else {
-=======
 	if !c.Bool("guid") {
->>>>>>> e888b0a4
 		cmd.ui.Say(T("Getting key {{.ServiceKeyName}} for service instance {{.ServiceInstanceName}} as {{.CurrentUser}}...",
 			map[string]interface{}{
 				"ServiceKeyName":      terminal.EntityNameColor(serviceKeyName),
