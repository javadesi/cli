--- conflicted
+++ resolved
@@ -1104,15 +1104,15 @@
     "translation": "Delete an HTTP route:\\n      CF_NAME delete-route DOMAIN [--hostname HOSTNAME] [--path PATH] [-f]\\n\\n   Delete a TCP route:\\n      CF_NAME delete-route DOMAIN --port PORT [-f]\\n\\nEXAMPLES:\\n   CF_NAME delete-route example.com                              # example.com\\n   CF_NAME delete-route example.com --hostname myhost            # myhost.example.com\\n   CF_NAME delete-route example.com --hostname myhost --path foo # myhost.example.com/foo\\n   CF_NAME delete-route example.com --port 5000                  # example.com:5000"
   },
   {
-<<<<<<< HEAD
+    "id": "Delete space within specified org",
+    "translation": ""
+  },
+  {
     "id": "Deleting route {{.Route}} ...",
     "translation": ""
   },
   {
     "id": "ENVIRONMENT:",
-=======
-    "id": "Delete space within specified org",
->>>>>>> 6c3a2cab
     "translation": ""
   },
   {
